--- conflicted
+++ resolved
@@ -50,7 +50,6 @@
 	return strcmp(a->shortname,b->shortname)>0;
 }
 
-<<<<<<< HEAD
 DOS_Drive_Cache::DOS_Drive_Cache(void)
 	: dirBase(new CFileInfo),
 	  dirPath{0},
@@ -83,29 +82,6 @@
 	  label{0},
 	  updatelabel(true)
 {
-=======
-DOS_Drive_Cache::DOS_Drive_Cache(void) {
-	dirBase			= new CFileInfo;
-	save_dir		= 0;
-	srchNr			= 0;
-	label[0]		= 0;
-	basePath[0]		= 0;
-	nextFreeFindFirst	= 0;
-	for (Bit32u i=0; i<MAX_OPENDIRS; i++) { dirSearch[i] = 0; dirFindFirst[i] = 0; };
-	SetDirSort(DIRALPHABETICAL);
-	updatelabel = true;
-}
-
-DOS_Drive_Cache::DOS_Drive_Cache(const char* path) {
-	dirBase			= new CFileInfo;
-	save_dir		= 0;
-	srchNr			= 0;
-	label[0]		= 0;
-	basePath[0]		= 0;
-	nextFreeFindFirst	= 0;
-	for (Bit32u i=0; i<MAX_OPENDIRS; i++) { dirSearch[i] = 0; dirFindFirst[i] = 0; };
-	SetDirSort(DIRALPHABETICAL);
->>>>>>> f5527933
 	SetBaseDir(path);
 }
 
@@ -160,17 +136,14 @@
 }
 
 void DOS_Drive_Cache::SetBaseDir(const char* baseDir) {
-<<<<<<< HEAD
+	if (strlen(baseDir) == 0) return;
+
 	// Guard if source and destination are the same
 	if (basePath == baseDir) {
 		return;
 	}
 
 	safe_strcpy(basePath, baseDir);
-=======
-	if (strlen(baseDir) == 0) return;
-
->>>>>>> f5527933
 	Bit16u id;
 	if (OpenDir(baseDir,id)) {
 		char* result = 0;
@@ -628,7 +601,6 @@
 
 	if (createShort) {
 		// Create number
-<<<<<<< HEAD
 		info->shortNr = CreateShortNameID(curDir, tmpName);
 
 		// If processing a directory containing 10 million or more long files,
@@ -639,14 +611,9 @@
 		// TODO: modify MOUNT/IMGMOUNT to exit with an error when encountering
 		// a directory having more than 65534 files, which is FAT32's limit.
 		char short_nr[8] = {'\0'};
+		if (GCC_UNLIKELY(info->shortNr > 9999999)) E_Exit("~9999999 same name files overflow");
 		snprintf(short_nr, sizeof(short_nr), "%u", info->shortNr);
 
-=======
-		char buffer[8];
-		info->shortNr = CreateShortNameID(curDir,tmpName);
-		if (GCC_UNLIKELY(info->shortNr > 9999999)) E_Exit("~9999999 same name files overflow");
-		sprintf(buffer,"%d",static_cast<unsigned int>(info->shortNr));
->>>>>>> f5527933
 		// Copy first letters
 		Bits tocopy = 0;
 		size_t buflen = strlen(short_nr);
@@ -807,14 +774,10 @@
 	safe_strcpy(expandcopy, expand);
 	// Add "/"
 	char end[2]={CROSS_FILESPLIT,0};
-<<<<<<< HEAD
-	if (expandcopy[strlen(expandcopy)-1] != CROSS_FILESPLIT) {
+	const size_t expandcopylen = strlen(expandcopy);
+	if (expandcopylen > 0 && expandcopy[expandcopylen - 1] != CROSS_FILESPLIT) {
 		safe_strcat(expandcopy, end);
 	}
-=======
-	size_t expandcopylen = strlen(expandcopy);
-	if ( expandcopylen > 0 && expandcopy[expandcopylen - 1] != CROSS_FILESPLIT) strcat(expandcopy,end);
->>>>>>> f5527933
 	// open dir
 	if (dirSearch[id]) {
 		// open dir
