--- conflicted
+++ resolved
@@ -651,15 +651,9 @@
 #endif
 	case O_BOUNDw:
 		{
-<<<<<<< HEAD
-			int16_t bound_min, bound_max;
-			bound_min=LoadMw(inst.rm_eaa);
-			bound_max=LoadMw(inst.rm_eaa+2);
-			if ( (((int16_t)inst_op1_w) < bound_min) || (((int16_t)inst_op1_w) > bound_max) ) {
-=======
 			if (inst.rm>=0xc0) goto illegalopcode;
-			Bit16s bound_min=LoadMws(inst.rm_eaa);
-			Bit16s bound_max=LoadMws(inst.rm_eaa+2);
+			const auto bound_min=LoadMws(inst.rm_eaa);
+			const auto bound_max=LoadMws(inst.rm_eaa+2);
 			if ( (inst_op1_ws < bound_min) || (inst_op1_ws > bound_max) ) {
 				EXCEPTION(5);
 			}
@@ -668,10 +662,9 @@
 	case O_BOUNDd:
 		{
 			if (inst.rm>=0xc0) goto illegalopcode;
-			Bit32s bound_min=LoadMds(inst.rm_eaa);
-			Bit32s bound_max=LoadMds(inst.rm_eaa+4);
+			const auto bound_min=LoadMds(inst.rm_eaa);
+			const auto bound_max=LoadMds(inst.rm_eaa+4);
 			if ( (inst_op1_ds < bound_min) || (inst_op1_ds > bound_max) ) {
->>>>>>> cbd06ec8
 				EXCEPTION(5);
 			}
 		}
